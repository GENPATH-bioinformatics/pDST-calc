--- conflicted
+++ resolved
@@ -101,6 +101,7 @@
     Returns:
         True if successful, False otherwise
     """
+    
     try:
         with db_manager.get_connection() as conn:
             cursor = conn.execute(
@@ -149,7 +150,6 @@
     Returns:
         True if successful, False otherwise
     """
-<<<<<<< HEAD
     try:
         with db_manager.get_connection() as conn:
             cursor = conn.execute("DELETE FROM drugs WHERE drug_id = ?", (drug_id,))
@@ -246,11 +246,6 @@
     except Exception as e:
         raise
 
-=======
-    if filepath is None:
-        filepath = Path(__file__).resolve().parent.parent / "data" / "tb_drugs.csv"
->>>>>>> f7bb2fd6
-
 def get_user_sessions(user_id: int) -> List[Dict[str, Any]]:
     """Return all sessions for a given user (convenience wrapper)."""
     try:
